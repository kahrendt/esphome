#include "bang_bang_climate.h"
#include "esphome/core/log.h"

namespace esphome {
namespace bang_bang {

static const char *const TAG = "bang_bang.climate";

void BangBangClimate::setup() {
  this->sensor_->add_on_state_callback([this](float state) {
    this->current_temperature = state;
    // control may have changed, recompute
    this->compute_state_();
    // current temperature changed, publish state
    this->publish_state();
  });
  this->current_temperature = this->sensor_->state;
  // restore set points
  auto restore = this->restore_state_();
  if (restore.has_value()) {
    restore->to_call(this).perform();
  } else {
    // restore from defaults, change_away handles those for us
<<<<<<< HEAD
    this->mode = climate::CLIMATE_MODE_HEAT_COOL;
=======
    if (supports_cool_ && supports_heat_)
      this->mode = climate::CLIMATE_MODE_HEAT_COOL;
    else if (supports_cool_)
      this->mode = climate::CLIMATE_MODE_COOL;
    else if (supports_heat_)
      this->mode = climate::CLIMATE_MODE_HEAT;
>>>>>>> d01f2964
    this->change_away_(false);
  }
}
void BangBangClimate::control(const climate::ClimateCall &call) {
  if (call.get_mode().has_value())
    this->mode = *call.get_mode();
  if (call.get_target_temperature_low().has_value())
    this->target_temperature_low = *call.get_target_temperature_low();
  if (call.get_target_temperature_high().has_value())
    this->target_temperature_high = *call.get_target_temperature_high();
  if (call.get_preset().has_value())
    this->change_away_(*call.get_preset() == climate::CLIMATE_PRESET_AWAY);

  this->compute_state_();
  this->publish_state();
}
climate::ClimateTraits BangBangClimate::traits() {
  auto traits = climate::ClimateTraits();
  traits.set_supports_current_temperature(true);
  traits.set_supported_modes({
      climate::CLIMATE_MODE_OFF,
<<<<<<< HEAD
      climate::CLIMATE_MODE_HEAT_COOL,
=======
>>>>>>> d01f2964
  });
  if (supports_cool_)
    traits.add_supported_mode(climate::CLIMATE_MODE_COOL);
  if (supports_heat_)
    traits.add_supported_mode(climate::CLIMATE_MODE_HEAT);
<<<<<<< HEAD
=======
  if (supports_cool_ && supports_heat_)
    traits.add_supported_mode(climate::CLIMATE_MODE_HEAT_COOL);
>>>>>>> d01f2964
  traits.set_supports_two_point_target_temperature(true);
  if (supports_away_)
    traits.set_supported_presets({
        climate::CLIMATE_PRESET_HOME,
        climate::CLIMATE_PRESET_AWAY,
    });
  traits.set_supports_action(true);
  return traits;
}
void BangBangClimate::compute_state_() {
<<<<<<< HEAD
  if (this->mode != climate::CLIMATE_MODE_HEAT_COOL) {
    // in non-auto mode, switch directly to appropriate action
    //  - HEAT mode -> HEATING action
    //  - COOL mode -> COOLING action
    //  - OFF mode -> OFF action (not IDLE!)
    this->switch_to_action_(static_cast<climate::ClimateAction>(this->mode));
=======
  if (this->mode == climate::CLIMATE_MODE_OFF) {
    this->switch_to_action_(climate::CLIMATE_ACTION_OFF);
>>>>>>> d01f2964
    return;
  }
  if (isnan(this->current_temperature) || isnan(this->target_temperature_low) || isnan(this->target_temperature_high)) {
    // if any control parameters are nan, go to OFF action (not IDLE!)
    this->switch_to_action_(climate::CLIMATE_ACTION_OFF);
    return;
  }
  const bool too_cold = this->current_temperature < this->target_temperature_low;
  const bool too_hot = this->current_temperature > this->target_temperature_high;

  climate::ClimateAction target_action;
  if (too_cold) {
    // too cold -> enable heating if possible, else idle
    if (this->supports_heat_)
      target_action = climate::CLIMATE_ACTION_HEATING;
    else
      target_action = climate::CLIMATE_ACTION_IDLE;
  } else if (too_hot) {
    // too hot -> enable cooling if possible, else idle
    if (this->supports_cool_)
      target_action = climate::CLIMATE_ACTION_COOLING;
    else
      target_action = climate::CLIMATE_ACTION_IDLE;
  } else {
    // neither too hot nor too cold -> in range
    if (this->supports_cool_ && this->supports_heat_) {
      // if supports both ends, go to idle action
      target_action = climate::CLIMATE_ACTION_IDLE;
    } else {
      // else use current mode and don't change (hysteresis)
      target_action = this->action;
    }
  }

  this->switch_to_action_(target_action);
}
void BangBangClimate::switch_to_action_(climate::ClimateAction action) {
  if (action == this->action)
    // already in target mode
    return;

  if ((action == climate::CLIMATE_ACTION_OFF && this->action == climate::CLIMATE_ACTION_IDLE) ||
      (action == climate::CLIMATE_ACTION_IDLE && this->action == climate::CLIMATE_ACTION_OFF)) {
    // switching from OFF to IDLE or vice-versa
    // these only have visual difference. OFF means user manually disabled,
    // IDLE means it's in auto mode but value is in target range.
    this->action = action;
    this->publish_state();
    return;
  }

  if (this->prev_trigger_ != nullptr) {
    this->prev_trigger_->stop_action();
    this->prev_trigger_ = nullptr;
  }
  Trigger<> *trig;
  switch (action) {
    case climate::CLIMATE_ACTION_OFF:
    case climate::CLIMATE_ACTION_IDLE:
      trig = this->idle_trigger_;
      break;
    case climate::CLIMATE_ACTION_COOLING:
      trig = this->cool_trigger_;
      break;
    case climate::CLIMATE_ACTION_HEATING:
      trig = this->heat_trigger_;
      break;
    default:
      trig = nullptr;
  }
  assert(trig != nullptr);
  trig->trigger();
  this->action = action;
  this->prev_trigger_ = trig;
  this->publish_state();
}
void BangBangClimate::change_away_(bool away) {
  if (!away) {
    this->target_temperature_low = this->normal_config_.default_temperature_low;
    this->target_temperature_high = this->normal_config_.default_temperature_high;
  } else {
    this->target_temperature_low = this->away_config_.default_temperature_low;
    this->target_temperature_high = this->away_config_.default_temperature_high;
  }
  this->preset = away ? climate::CLIMATE_PRESET_AWAY : climate::CLIMATE_PRESET_HOME;
}
void BangBangClimate::set_normal_config(const BangBangClimateTargetTempConfig &normal_config) {
  this->normal_config_ = normal_config;
}
void BangBangClimate::set_away_config(const BangBangClimateTargetTempConfig &away_config) {
  this->supports_away_ = true;
  this->away_config_ = away_config;
}
BangBangClimate::BangBangClimate()
    : idle_trigger_(new Trigger<>()), cool_trigger_(new Trigger<>()), heat_trigger_(new Trigger<>()) {}
void BangBangClimate::set_sensor(sensor::Sensor *sensor) { this->sensor_ = sensor; }
Trigger<> *BangBangClimate::get_idle_trigger() const { return this->idle_trigger_; }
Trigger<> *BangBangClimate::get_cool_trigger() const { return this->cool_trigger_; }
void BangBangClimate::set_supports_cool(bool supports_cool) { this->supports_cool_ = supports_cool; }
Trigger<> *BangBangClimate::get_heat_trigger() const { return this->heat_trigger_; }
void BangBangClimate::set_supports_heat(bool supports_heat) { this->supports_heat_ = supports_heat; }
void BangBangClimate::dump_config() {
  LOG_CLIMATE("", "Bang Bang Climate", this);
  ESP_LOGCONFIG(TAG, "  Supports HEAT: %s", YESNO(this->supports_heat_));
  ESP_LOGCONFIG(TAG, "  Supports COOL: %s", YESNO(this->supports_cool_));
  ESP_LOGCONFIG(TAG, "  Supports AWAY mode: %s", YESNO(this->supports_away_));
  ESP_LOGCONFIG(TAG, "  Default Target Temperature Low: %.1f°C", this->normal_config_.default_temperature_low);
  ESP_LOGCONFIG(TAG, "  Default Target Temperature High: %.1f°C", this->normal_config_.default_temperature_high);
}

BangBangClimateTargetTempConfig::BangBangClimateTargetTempConfig() = default;
BangBangClimateTargetTempConfig::BangBangClimateTargetTempConfig(float default_temperature_low,
                                                                 float default_temperature_high)
    : default_temperature_low(default_temperature_low), default_temperature_high(default_temperature_high) {}

}  // namespace bang_bang
}  // namespace esphome<|MERGE_RESOLUTION|>--- conflicted
+++ resolved
@@ -21,16 +21,12 @@
     restore->to_call(this).perform();
   } else {
     // restore from defaults, change_away handles those for us
-<<<<<<< HEAD
-    this->mode = climate::CLIMATE_MODE_HEAT_COOL;
-=======
     if (supports_cool_ && supports_heat_)
       this->mode = climate::CLIMATE_MODE_HEAT_COOL;
     else if (supports_cool_)
       this->mode = climate::CLIMATE_MODE_COOL;
     else if (supports_heat_)
       this->mode = climate::CLIMATE_MODE_HEAT;
->>>>>>> d01f2964
     this->change_away_(false);
   }
 }
@@ -52,20 +48,13 @@
   traits.set_supports_current_temperature(true);
   traits.set_supported_modes({
       climate::CLIMATE_MODE_OFF,
-<<<<<<< HEAD
-      climate::CLIMATE_MODE_HEAT_COOL,
-=======
->>>>>>> d01f2964
   });
   if (supports_cool_)
     traits.add_supported_mode(climate::CLIMATE_MODE_COOL);
   if (supports_heat_)
     traits.add_supported_mode(climate::CLIMATE_MODE_HEAT);
-<<<<<<< HEAD
-=======
   if (supports_cool_ && supports_heat_)
     traits.add_supported_mode(climate::CLIMATE_MODE_HEAT_COOL);
->>>>>>> d01f2964
   traits.set_supports_two_point_target_temperature(true);
   if (supports_away_)
     traits.set_supported_presets({
@@ -76,17 +65,8 @@
   return traits;
 }
 void BangBangClimate::compute_state_() {
-<<<<<<< HEAD
-  if (this->mode != climate::CLIMATE_MODE_HEAT_COOL) {
-    // in non-auto mode, switch directly to appropriate action
-    //  - HEAT mode -> HEATING action
-    //  - COOL mode -> COOLING action
-    //  - OFF mode -> OFF action (not IDLE!)
-    this->switch_to_action_(static_cast<climate::ClimateAction>(this->mode));
-=======
   if (this->mode == climate::CLIMATE_MODE_OFF) {
     this->switch_to_action_(climate::CLIMATE_ACTION_OFF);
->>>>>>> d01f2964
     return;
   }
   if (isnan(this->current_temperature) || isnan(this->target_temperature_low) || isnan(this->target_temperature_high)) {
