--- conflicted
+++ resolved
@@ -382,20 +382,11 @@
           max_idx = i;                  // update category
         }
       }
-<<<<<<< HEAD
       // if (max_result > 0.8f) {
       //   if (max_idx == 2) {
       ESP_LOGD(TAG, "Detected %7s, score: %.2f", kCategoryLabels[max_idx], static_cast<double>(max_result));
       //   }
       // }
-=======
-      if (max_result > 0.8f) {
-        ESP_LOGD(TAG, "Detected %7s, score: %.2f", kCategoryLabels[max_idx], static_cast<double>(max_result));
-        // if (max_idx == 2) {
-        //   this->set_state_(State::START_PIPELINE, State::STREAMING_MICROPHONE);
-        // }
-      }
->>>>>>> 2c5bc95e
 
       if (max_idx == 2) {
         ++this->successive_wake_words;
@@ -434,21 +425,12 @@
       //   this->succesive_wake_words = 0;
       // }
 
-<<<<<<< HEAD
       // if (this->succesive_wake_words >= 10) {
       //   ESP_LOGD(TAG, "Wakeword detected");
       //   this->succesive_wake_words = 0;
       //   // this->last_probability = 0.0f;
       //   this->set_state_(State::START_PIPELINE, State::STREAMING_MICROPHONE);
       // }
-=======
-      if (this->succesive_wake_words >= 5) {
-        ESP_LOGD(TAG, "Wakeword detected");
-        this->succesive_wake_words = 0;
-        // this->last_probability = 0.0f;
-        this->set_state_(State::START_PIPELINE, State::STREAMING_MICROPHONE);
-      }
->>>>>>> 2c5bc95e
       break;
     }
     case State::WAIT_FOR_VAD: {
