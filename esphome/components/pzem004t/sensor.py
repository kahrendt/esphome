import esphome.codegen as cg
import esphome.config_validation as cv
from esphome.components import sensor, uart
from esphome.const import (
    CONF_CURRENT,
    CONF_ID,
    CONF_POWER,
    CONF_VOLTAGE,
    CONF_ENERGY,
    DEVICE_CLASS_CURRENT,
    DEVICE_CLASS_ENERGY,
    DEVICE_CLASS_POWER,
    DEVICE_CLASS_VOLTAGE,
<<<<<<< HEAD
    ICON_EMPTY,
=======
>>>>>>> 5edebaf4
    LAST_RESET_TYPE_AUTO,
    STATE_CLASS_MEASUREMENT,
    UNIT_VOLT,
    UNIT_AMPERE,
    UNIT_WATT,
    UNIT_WATT_HOURS,
)

DEPENDENCIES = ["uart"]

pzem004t_ns = cg.esphome_ns.namespace("pzem004t")
PZEM004T = pzem004t_ns.class_("PZEM004T", cg.PollingComponent, uart.UARTDevice)

CONFIG_SCHEMA = (
    cv.Schema(
        {
            cv.GenerateID(): cv.declare_id(PZEM004T),
            cv.Optional(CONF_VOLTAGE): sensor.sensor_schema(
                unit_of_measurement=UNIT_VOLT,
                accuracy_decimals=1,
                device_class=DEVICE_CLASS_VOLTAGE,
                state_class=STATE_CLASS_MEASUREMENT,
            ),
            cv.Optional(CONF_CURRENT): sensor.sensor_schema(
                unit_of_measurement=UNIT_AMPERE,
                accuracy_decimals=2,
                device_class=DEVICE_CLASS_CURRENT,
                state_class=STATE_CLASS_MEASUREMENT,
            ),
            cv.Optional(CONF_POWER): sensor.sensor_schema(
                unit_of_measurement=UNIT_WATT,
                accuracy_decimals=0,
                device_class=DEVICE_CLASS_POWER,
                state_class=STATE_CLASS_MEASUREMENT,
            ),
            cv.Optional(CONF_ENERGY): sensor.sensor_schema(
<<<<<<< HEAD
                UNIT_WATT_HOURS,
                ICON_EMPTY,
                0,
                DEVICE_CLASS_ENERGY,
                STATE_CLASS_MEASUREMENT,
                LAST_RESET_TYPE_AUTO,
=======
                unit_of_measurement=UNIT_WATT_HOURS,
                accuracy_decimals=0,
                device_class=DEVICE_CLASS_ENERGY,
                state_class=STATE_CLASS_MEASUREMENT,
                last_reset_type=LAST_RESET_TYPE_AUTO,
>>>>>>> 5edebaf4
            ),
        }
    )
    .extend(cv.polling_component_schema("60s"))
    .extend(uart.UART_DEVICE_SCHEMA)
)


async def to_code(config):
    var = cg.new_Pvariable(config[CONF_ID])
    await cg.register_component(var, config)
    await uart.register_uart_device(var, config)

    if CONF_VOLTAGE in config:
        conf = config[CONF_VOLTAGE]
        sens = await sensor.new_sensor(conf)
        cg.add(var.set_voltage_sensor(sens))
    if CONF_CURRENT in config:
        conf = config[CONF_CURRENT]
        sens = await sensor.new_sensor(conf)
        cg.add(var.set_current_sensor(sens))
    if CONF_POWER in config:
        conf = config[CONF_POWER]
        sens = await sensor.new_sensor(conf)
        cg.add(var.set_power_sensor(sens))
    if CONF_ENERGY in config:
        conf = config[CONF_ENERGY]
        sens = await sensor.new_sensor(conf)
        cg.add(var.set_energy_sensor(sens))<|MERGE_RESOLUTION|>--- conflicted
+++ resolved
@@ -11,10 +11,6 @@
     DEVICE_CLASS_ENERGY,
     DEVICE_CLASS_POWER,
     DEVICE_CLASS_VOLTAGE,
-<<<<<<< HEAD
-    ICON_EMPTY,
-=======
->>>>>>> 5edebaf4
     LAST_RESET_TYPE_AUTO,
     STATE_CLASS_MEASUREMENT,
     UNIT_VOLT,
@@ -51,20 +47,11 @@
                 state_class=STATE_CLASS_MEASUREMENT,
             ),
             cv.Optional(CONF_ENERGY): sensor.sensor_schema(
-<<<<<<< HEAD
-                UNIT_WATT_HOURS,
-                ICON_EMPTY,
-                0,
-                DEVICE_CLASS_ENERGY,
-                STATE_CLASS_MEASUREMENT,
-                LAST_RESET_TYPE_AUTO,
-=======
                 unit_of_measurement=UNIT_WATT_HOURS,
                 accuracy_decimals=0,
                 device_class=DEVICE_CLASS_ENERGY,
                 state_class=STATE_CLASS_MEASUREMENT,
                 last_reset_type=LAST_RESET_TYPE_AUTO,
->>>>>>> 5edebaf4
             ),
         }
     )
