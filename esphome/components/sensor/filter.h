#pragma once

#include <queue>
#include <utility>
#include <vector>
#include "esphome/core/component.h"
#include "esphome/core/helpers.h"

namespace esphome {
namespace sensor {

class Sensor;

/** Apply a filter to sensor values such as moving average.
 *
 * This class is purposefully kept quite simple, since more complicated
 * filters should really be done with the filter sensor in Home Assistant.
 */
class Filter {
 public:
  /** This will be called every time the filter receives a new value.
   *
   * It can return an empty optional to indicate that the filter chain
   * should stop, otherwise the value in the filter will be passed down
   * the chain.
   *
   * @param value The new value.
   * @return An optional float, the new value that should be pushed out.
   */
  virtual optional<float> new_value(float value) = 0;

  /// Initialize this filter, please note this can be called more than once.
  virtual void initialize(Sensor *parent, Filter *next);

  void input(float value);

  void output(float value);

 protected:
  friend Sensor;

  Filter *next_{nullptr};
  Sensor *parent_{nullptr};
};

/** Simple quantile filter.
 *
 * Takes the quantile of the last <send_every> values and pushes it out every <send_every>.
 */
class QuantileFilter : public Filter {
 public:
  /** Construct a QuantileFilter.
   *
   * @param window_size The number of values that should be used in quantile calculation.
   * @param send_every After how many sensor values should a new one be pushed out.
   * @param send_first_at After how many values to forward the very first value. Defaults to the first value
   *   on startup being published on the first *raw* value, so with no filter applied. Must be less than or equal to
   *   send_every.
   * @param quantile float 0..1 to pick the requested quantile. Defaults to 0.9.
   */
  explicit QuantileFilter(size_t window_size, size_t send_every, size_t send_first_at, float quantile);

  optional<float> new_value(float value) override;

  void set_send_every(size_t send_every);
  void set_window_size(size_t window_size);
  void set_quantile(float quantile);

 protected:
  std::deque<float> queue_;
  size_t send_every_;
  size_t send_at_;
  size_t window_size_;
  float quantile_;
};

/** Simple median filter.
 *
 * Takes the median of the last <send_every> values and pushes it out every <send_every>.
 */
class MedianFilter : public Filter {
 public:
  /** Construct a MedianFilter.
   *
   * @param window_size The number of values that should be used in median calculation.
   * @param send_every After how many sensor values should a new one be pushed out.
   * @param send_first_at After how many values to forward the very first value. Defaults to the first value
   *   on startup being published on the first *raw* value, so with no filter applied. Must be less than or equal to
   *   send_every.
   */
  explicit MedianFilter(size_t window_size, size_t send_every, size_t send_first_at);

  optional<float> new_value(float value) override;

  void set_send_every(size_t send_every);
  void set_window_size(size_t window_size);

 protected:
  std::deque<float> queue_;
  size_t send_every_;
  size_t send_at_;
  size_t window_size_;
};

/** Simple skip filter.
 *
 * Skips the first N values, then passes everything else.
 */
class SkipInitialFilter : public Filter {
 public:
  /** Construct a SkipInitialFilter.
   *
   * @param num_to_ignore How many values to ignore before the filter becomes a no-op.
   */
  explicit SkipInitialFilter(size_t num_to_ignore);

  optional<float> new_value(float value) override;

 protected:
  size_t num_to_ignore_;
};

/** Simple min filter.
 *
 * Takes the min of the last <send_every> values and pushes it out every <send_every>.
 */
class MinFilter : public Filter {
 public:
  /** Construct a MinFilter.
   *
   * @param window_size The number of values that the min should be returned from.
   * @param send_every After how many sensor values should a new one be pushed out.
   * @param send_first_at After how many values to forward the very first value. Defaults to the first value
   *   on startup being published on the first *raw* value, so with no filter applied. Must be less than or equal to
   *   send_every.
   */
  explicit MinFilter(size_t window_size, size_t send_every, size_t send_first_at);

  optional<float> new_value(float value) override;

  void set_send_every(size_t send_every);
  void set_window_size(size_t window_size);

 protected:
  std::deque<float> queue_;
  size_t send_every_;
  size_t send_at_;
  size_t window_size_;
};

/** Simple max filter.
 *
 * Takes the max of the last <send_every> values and pushes it out every <send_every>.
 */
class MaxFilter : public Filter {
 public:
  /** Construct a MaxFilter.
   *
   * @param window_size The number of values that the max should be returned from.
   * @param send_every After how many sensor values should a new one be pushed out.
   * @param send_first_at After how many values to forward the very first value. Defaults to the first value
   *   on startup being published on the first *raw* value, so with no filter applied. Must be less than or equal to
   *   send_every.
   */
  explicit MaxFilter(size_t window_size, size_t send_every, size_t send_first_at);

  optional<float> new_value(float value) override;

  void set_send_every(size_t send_every);
  void set_window_size(size_t window_size);

 protected:
  std::deque<float> queue_;
  size_t send_every_;
  size_t send_at_;
  size_t window_size_;
};

/** Simple sliding window moving average filter.
 *
 * Essentially just takes takes the average of the last window_size values and pushes them out
 * every send_every.
 */
class SlidingWindowMovingAverageFilter : public Filter {
 public:
  /** Construct a SlidingWindowMovingAverageFilter.
   *
   * @param window_size The number of values that should be averaged.
   * @param send_every After how many sensor values should a new one be pushed out.
   * @param send_first_at After how many values to forward the very first value. Defaults to the first value
   *   on startup being published on the first *raw* value, so with no filter applied. Must be less than or equal to
   *   send_every.
   */
  explicit SlidingWindowMovingAverageFilter(size_t window_size, size_t send_every, size_t send_first_at);

  optional<float> new_value(float value) override;

  void set_send_every(size_t send_every);
  void set_window_size(size_t window_size);

 protected:
  std::deque<float> queue_;
  size_t send_every_;
  size_t send_at_;
  size_t window_size_;
};

/** Simple exponential moving average filter.
 *
 * Essentially just takes the average of the last few values using exponentially decaying weights.
 * Use alpha to adjust decay rate.
 */
class ExponentialMovingAverageFilter : public Filter {
 public:
  ExponentialMovingAverageFilter(float alpha, size_t send_every, size_t send_first_at);

  optional<float> new_value(float value) override;

  void set_send_every(size_t send_every);
  void set_alpha(float alpha);

 protected:
  bool first_value_{true};
  float accumulator_{NAN};
  size_t send_every_;
  size_t send_at_;
  float alpha_;
};

/** Simple throttle average filter.
 *
 * It takes the average of all the values received in a period of time.
 */
class ThrottleAverageFilter : public Filter, public Component {
 public:
  explicit ThrottleAverageFilter(uint32_t time_period);

  void setup() override;

  optional<float> new_value(float value) override;

  float get_setup_priority() const override;

 protected:
  uint32_t time_period_;
  float sum_{0.0f};
  unsigned int n_{0};
};

using lambda_filter_t = std::function<optional<float>(float)>;

/** This class allows for creation of simple template filters.
 *
 * The constructor accepts a lambda of the form float -> optional<float>.
 * It will be called with each new value in the filter chain and returns the modified
 * value that shall be passed down the filter chain. Returning an empty Optional
 * means that the value shall be discarded.
 */
class LambdaFilter : public Filter {
 public:
  explicit LambdaFilter(lambda_filter_t lambda_filter);

  optional<float> new_value(float value) override;

  const lambda_filter_t &get_lambda_filter() const;
  void set_lambda_filter(const lambda_filter_t &lambda_filter);

 protected:
  lambda_filter_t lambda_filter_;
};

/// A simple filter that adds `offset` to each value it receives.
class OffsetFilter : public Filter {
 public:
  explicit OffsetFilter(float offset);

  optional<float> new_value(float value) override;

 protected:
  float offset_;
};

/// A simple filter that multiplies to each value it receives by `multiplier`.
class MultiplyFilter : public Filter {
 public:
  explicit MultiplyFilter(float multiplier);

  optional<float> new_value(float value) override;

 protected:
  float multiplier_;
};

/// A simple filter that only forwards the filter chain if it doesn't receive `value_to_filter_out`.
class FilterOutValueFilter : public Filter {
 public:
  explicit FilterOutValueFilter(float value_to_filter_out);

  optional<float> new_value(float value) override;

 protected:
  float value_to_filter_out_;
};

class ThrottleFilter : public Filter {
 public:
  explicit ThrottleFilter(uint32_t min_time_between_inputs);

  optional<float> new_value(float value) override;

 protected:
  uint32_t last_input_{0};
  uint32_t min_time_between_inputs_;
};

class TimeoutFilter : public Filter, public Component {
 public:
<<<<<<< HEAD
  explicit TimeoutFilter(uint32_t time_period);
=======
  explicit TimeoutFilter(uint32_t time_period, float new_value);
  void set_value(float new_value) { this->value_ = new_value; }
>>>>>>> 8e7e8da4

  optional<float> new_value(float value) override;

  float get_setup_priority() const override;

 protected:
  uint32_t time_period_;
<<<<<<< HEAD
=======
  float value_;
>>>>>>> 8e7e8da4
};

class DebounceFilter : public Filter, public Component {
 public:
  explicit DebounceFilter(uint32_t time_period);

  optional<float> new_value(float value) override;

  float get_setup_priority() const override;

 protected:
  uint32_t time_period_;
};

class HeartbeatFilter : public Filter, public Component {
 public:
  explicit HeartbeatFilter(uint32_t time_period);

  void setup() override;

  optional<float> new_value(float value) override;

  float get_setup_priority() const override;

 protected:
  uint32_t time_period_;
  float last_input_;
  bool has_value_{false};
};

class DeltaFilter : public Filter {
 public:
  explicit DeltaFilter(float delta, bool percentage_mode);

  optional<float> new_value(float value) override;

 protected:
  float delta_;
  float current_delta_;
  bool percentage_mode_;
  float last_value_{NAN};
};

class OrFilter : public Filter {
 public:
  explicit OrFilter(std::vector<Filter *> filters);

  void initialize(Sensor *parent, Filter *next) override;

  optional<float> new_value(float value) override;

 protected:
  class PhiNode : public Filter {
   public:
    PhiNode(OrFilter *or_parent);
    optional<float> new_value(float value) override;

   protected:
    OrFilter *or_parent_;
  };

  std::vector<Filter *> filters_;
  PhiNode phi_;
};

class CalibrateLinearFilter : public Filter {
 public:
  CalibrateLinearFilter(std::vector<std::array<float, 3>> linear_functions)
      : linear_functions_(std::move(linear_functions)) {}
  optional<float> new_value(float value) override;

 protected:
  std::vector<std::array<float, 3>> linear_functions_;
};

class CalibratePolynomialFilter : public Filter {
 public:
  CalibratePolynomialFilter(std::vector<float> coefficients) : coefficients_(std::move(coefficients)) {}
  optional<float> new_value(float value) override;

 protected:
  std::vector<float> coefficients_;
};

class ClampFilter : public Filter {
 public:
  ClampFilter(float min, float max);
  optional<float> new_value(float value) override;

 protected:
  float min_{NAN};
  float max_{NAN};
};

}  // namespace sensor
}  // namespace esphome<|MERGE_RESOLUTION|>--- conflicted
+++ resolved
@@ -315,12 +315,8 @@
 
 class TimeoutFilter : public Filter, public Component {
  public:
-<<<<<<< HEAD
-  explicit TimeoutFilter(uint32_t time_period);
-=======
   explicit TimeoutFilter(uint32_t time_period, float new_value);
   void set_value(float new_value) { this->value_ = new_value; }
->>>>>>> 8e7e8da4
 
   optional<float> new_value(float value) override;
 
@@ -328,10 +324,7 @@
 
  protected:
   uint32_t time_period_;
-<<<<<<< HEAD
-=======
   float value_;
->>>>>>> 8e7e8da4
 };
 
 class DebounceFilter : public Filter, public Component {
