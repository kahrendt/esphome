from __future__ import annotations

import fnmatch
import functools
import inspect
import logging
import math
import os
import uuid
<<<<<<< HEAD
=======
from io import TextIOWrapper
>>>>>>> e5216623
from typing import Any

import yaml
import yaml.constructor
from yaml import SafeLoader as PurePythonLoader

try:
    from yaml import CSafeLoader as FastestAvailableSafeLoader
except ImportError:
    FastestAvailableSafeLoader = PurePythonLoader

from esphome import core
<<<<<<< HEAD
from esphome.config_helpers import Extend, Remove, read_config_file
=======
from esphome.config_helpers import Extend, Remove
>>>>>>> e5216623
from esphome.core import (
    CORE,
    DocumentRange,
    EsphomeError,
    IPAddress,
    Lambda,
    MACAddress,
    TimePeriod,
)
from esphome.helpers import add_class_to_obj
from esphome.util import OrderedDict, filter_yaml_files

_LOGGER = logging.getLogger(__name__)

# Mostly copied from Home Assistant because that code works fine and
# let's not reinvent the wheel here

SECRET_YAML = "secrets.yaml"
_SECRET_CACHE = {}
_SECRET_VALUES = {}


class ESPHomeDataBase:
    @property
    def esp_range(self):
        return getattr(self, "_esp_range", None)

    @property
    def content_offset(self):
        return getattr(self, "_content_offset", 0)

    def from_node(self, node):
        # pylint: disable=attribute-defined-outside-init
        self._esp_range = DocumentRange.from_marks(node.start_mark, node.end_mark)
        if isinstance(node, yaml.ScalarNode):
            if node.style is not None and node.style in "|>":
                self._content_offset = 1

    def from_database(self, database):
        # pylint: disable=attribute-defined-outside-init
        self._esp_range = database.esp_range
        self._content_offset = database.content_offset


class ESPForceValue:
    pass


def make_data_base(value, from_database: ESPHomeDataBase = None):
    try:
        value = add_class_to_obj(value, ESPHomeDataBase)
        if from_database is not None:
            value.from_database(from_database)
        return value
    except TypeError:
        # Adding class failed, ignore error
        return value


def _add_data_ref(fn):
    @functools.wraps(fn)
    def wrapped(loader, node):
        res = fn(loader, node)
        # newer PyYAML versions use generators, resolve them
        if inspect.isgenerator(res):
            generator = res
            res = next(generator)
            # Let generator finish
            for _ in generator:
                pass
        res = make_data_base(res)
        if isinstance(res, ESPHomeDataBase):
            res.from_node(node)
        return res

    return wrapped


class ESPHomeLoaderMixin:
    """Loader class that keeps track of line numbers."""

    @_add_data_ref
    def construct_yaml_int(self, node):
        return super().construct_yaml_int(node)

    @_add_data_ref
    def construct_yaml_float(self, node):
        return super().construct_yaml_float(node)

    @_add_data_ref
    def construct_yaml_binary(self, node):
        return super().construct_yaml_binary(node)

    @_add_data_ref
    def construct_yaml_omap(self, node):
        return super().construct_yaml_omap(node)

    @_add_data_ref
    def construct_yaml_str(self, node):
        return super().construct_yaml_str(node)

    @_add_data_ref
    def construct_yaml_seq(self, node):
        return super().construct_yaml_seq(node)

    @_add_data_ref
    def construct_yaml_map(self, node):
        """Traverses the given mapping node and returns a list of constructed key-value pairs."""
        assert isinstance(node, yaml.MappingNode)
        # A list of key-value pairs we find in the current mapping
        pairs = []
        # A list of key-value pairs we find while resolving merges ('<<' key), will be
        # added to pairs in a second pass
        merge_pairs = []
        # A dict of seen keys so far, used to alert the user of duplicate keys and checking
        # which keys to merge.
        # Value of dict items is the start mark of the previous declaration.
        seen_keys = {}

        for key_node, value_node in node.value:
            # merge key is '<<'
            is_merge_key = key_node.tag == "tag:yaml.org,2002:merge"
            # key has no explicit tag set
            is_default_tag = key_node.tag == "tag:yaml.org,2002:value"

            if is_default_tag:
                # Default tag for mapping keys is string
                key_node.tag = "tag:yaml.org,2002:str"

            if not is_merge_key:
                # base case, this is a simple key-value pair
                key = self.construct_object(key_node)
                value = self.construct_object(value_node)

                # Check if key is hashable
                try:
                    hash(key)
                except TypeError:
                    # pylint: disable=raise-missing-from
                    raise yaml.constructor.ConstructorError(
                        f'Invalid key "{key}" (not hashable)', key_node.start_mark
                    )

                key = make_data_base(str(key))
                key.from_node(key_node)

                # Check if it is a duplicate key
                if key in seen_keys:
                    raise yaml.constructor.ConstructorError(
                        f'Duplicate key "{key}"',
                        key_node.start_mark,
                        "NOTE: Previous declaration here:",
                        seen_keys[key],
                    )
                seen_keys[key] = key_node.start_mark

                # Add to pairs
                pairs.append((key, value))
                continue

            # This is a merge key, resolve value and add to merge_pairs
            value = self.construct_object(value_node)
            if isinstance(value, dict):
                # base case, copy directly to merge_pairs
                # direct merge, like "<<: {some_key: some_value}"
                merge_pairs.extend(value.items())
            elif isinstance(value, list):
                # sequence merge, like "<<: [{some_key: some_value}, {other_key: some_value}]"
                for item in value:
                    if not isinstance(item, dict):
                        raise yaml.constructor.ConstructorError(
                            "While constructing a mapping",
                            node.start_mark,
                            f"Expected a mapping for merging, but found {type(item)}",
                            value_node.start_mark,
                        )
                    merge_pairs.extend(item.items())
            else:
                raise yaml.constructor.ConstructorError(
                    "While constructing a mapping",
                    node.start_mark,
                    f"Expected a mapping or list of mappings for merging, but found {type(value)}",
                    value_node.start_mark,
                )

        if merge_pairs:
            # We found some merge keys along the way, merge them into base pairs
            # https://yaml.org/type/merge.html
            # Construct a new merge set with values overridden by current mapping or earlier
            # sequence entries removed
            for key, value in merge_pairs:
                if key in seen_keys:
                    # key already in the current map or from an earlier merge sequence entry,
                    # do not override
                    #
                    # "... each of its key/value pairs is inserted into the current mapping,
                    # unless the key already exists in it."
                    #
                    # "If the value associated with the merge key is a sequence, then this sequence
                    #  is expected to contain mapping nodes and each of these nodes is merged in
                    #  turn according to its order in the sequence. Keys in mapping nodes earlier
                    #  in the sequence override keys specified in later mapping nodes."
                    continue
                pairs.append((key, value))
                # Add key node to seen keys, for sequence merge values.
                seen_keys[key] = None

        return OrderedDict(pairs)

    @_add_data_ref
    def construct_env_var(self, node):
        args = node.value.split()
        # Check for a default value
        if len(args) > 1:
            return os.getenv(args[0], " ".join(args[1:]))
        if args[0] in os.environ:
            return os.environ[args[0]]
        raise yaml.MarkedYAMLError(
            f"Environment variable '{node.value}' not defined", node.start_mark
        )

    @property
    def _directory(self):
        return os.path.dirname(self.name)

    def _rel_path(self, *args):
        return os.path.join(self._directory, *args)

    @_add_data_ref
    def construct_secret(self, node):
        try:
            secrets = _load_yaml_internal(self._rel_path(SECRET_YAML))
        except EsphomeError as e:
            if self.name == CORE.config_path:
                raise e
            try:
                main_config_dir = os.path.dirname(CORE.config_path)
                main_secret_yml = os.path.join(main_config_dir, SECRET_YAML)
                secrets = _load_yaml_internal(main_secret_yml)
            except EsphomeError as er:
                raise EsphomeError(f"{e}\n{er}") from er

        if node.value not in secrets:
            raise yaml.MarkedYAMLError(
                f"Secret '{node.value}' not defined", node.start_mark
            )
        val = secrets[node.value]
        _SECRET_VALUES[str(val)] = node.value
        return val

    @_add_data_ref
    def construct_include(self, node):
        def extract_file_vars(node):
            fields = self.construct_yaml_map(node)
            file = fields.get("file")
            if file is None:
                raise yaml.MarkedYAMLError("Must include 'file'", node.start_mark)
            vars = fields.get("vars")
            if vars:
                vars = {k: str(v) for k, v in vars.items()}
            return file, vars

        def substitute_vars(config, vars):
            from esphome.components import substitutions
<<<<<<< HEAD
            from esphome.const import CONF_SUBSTITUTIONS
=======
            from esphome.const import CONF_DEFAULTS, CONF_SUBSTITUTIONS
>>>>>>> e5216623

            org_subs = None
            result = config
            if not isinstance(config, dict):
                # when the included yaml contains a list or a scalar
                # wrap it into an OrderedDict because do_substitution_pass expects it
                result = OrderedDict([("yaml", config)])
            elif CONF_SUBSTITUTIONS in result:
                org_subs = result.pop(CONF_SUBSTITUTIONS)

            defaults = {}
            if CONF_DEFAULTS in result:
                defaults = result.pop(CONF_DEFAULTS)

            result[CONF_SUBSTITUTIONS] = vars
            for k, v in defaults.items():
                if k not in result[CONF_SUBSTITUTIONS]:
                    result[CONF_SUBSTITUTIONS][k] = v

            # Ignore missing vars that refer to the top level substitutions
            substitutions.do_substitution_pass(result, None, ignore_missing=True)
            result.pop(CONF_SUBSTITUTIONS)

            if not isinstance(config, dict):
                result = result["yaml"]  # unwrap the result
            elif org_subs:
                result[CONF_SUBSTITUTIONS] = org_subs
            return result

        if isinstance(node, yaml.nodes.MappingNode):
            file, vars = extract_file_vars(node)
        else:
            file, vars = node.value, None

        result = _load_yaml_internal(self._rel_path(file))
        if vars:
            result = substitute_vars(result, vars)
        return result

    @_add_data_ref
    def construct_include_dir_list(self, node):
        files = filter_yaml_files(_find_files(self._rel_path(node.value), "*.yaml"))
        return [_load_yaml_internal(f) for f in files]

    @_add_data_ref
    def construct_include_dir_merge_list(self, node):
        files = filter_yaml_files(_find_files(self._rel_path(node.value), "*.yaml"))
        merged_list = []
        for fname in files:
            loaded_yaml = _load_yaml_internal(fname)
            if isinstance(loaded_yaml, list):
                merged_list.extend(loaded_yaml)
        return merged_list

    @_add_data_ref
    def construct_include_dir_named(self, node):
        files = filter_yaml_files(_find_files(self._rel_path(node.value), "*.yaml"))
        mapping = OrderedDict()
        for fname in files:
            filename = os.path.splitext(os.path.basename(fname))[0]
            mapping[filename] = _load_yaml_internal(fname)
        return mapping

    @_add_data_ref
    def construct_include_dir_merge_named(self, node):
        files = filter_yaml_files(_find_files(self._rel_path(node.value), "*.yaml"))
        mapping = OrderedDict()
        for fname in files:
            loaded_yaml = _load_yaml_internal(fname)
            if isinstance(loaded_yaml, dict):
                mapping.update(loaded_yaml)
        return mapping

    @_add_data_ref
    def construct_lambda(self, node):
        return Lambda(str(node.value))

    @_add_data_ref
    def construct_force(self, node):
        obj = self.construct_scalar(node)
        return add_class_to_obj(obj, ESPForceValue)

    @_add_data_ref
    def construct_extend(self, node):
        return Extend(str(node.value))

    @_add_data_ref
    def construct_remove(self, node):
        return Remove(str(node.value))


class ESPHomeLoader(ESPHomeLoaderMixin, FastestAvailableSafeLoader):
    """Loader class that keeps track of line numbers."""
<<<<<<< HEAD


class ESPHomePurePythonLoader(ESPHomeLoaderMixin, PurePythonLoader):
    """Loader class that keeps track of line numbers."""


=======


class ESPHomePurePythonLoader(ESPHomeLoaderMixin, PurePythonLoader):
    """Loader class that keeps track of line numbers."""


>>>>>>> e5216623
for _loader in (ESPHomeLoader, ESPHomePurePythonLoader):
    _loader.add_constructor("tag:yaml.org,2002:int", _loader.construct_yaml_int)
    _loader.add_constructor("tag:yaml.org,2002:float", _loader.construct_yaml_float)
    _loader.add_constructor("tag:yaml.org,2002:binary", _loader.construct_yaml_binary)
    _loader.add_constructor("tag:yaml.org,2002:omap", _loader.construct_yaml_omap)
    _loader.add_constructor("tag:yaml.org,2002:str", _loader.construct_yaml_str)
    _loader.add_constructor("tag:yaml.org,2002:seq", _loader.construct_yaml_seq)
    _loader.add_constructor("tag:yaml.org,2002:map", _loader.construct_yaml_map)
    _loader.add_constructor("!env_var", _loader.construct_env_var)
    _loader.add_constructor("!secret", _loader.construct_secret)
    _loader.add_constructor("!include", _loader.construct_include)
    _loader.add_constructor("!include_dir_list", _loader.construct_include_dir_list)
    _loader.add_constructor(
        "!include_dir_merge_list", _loader.construct_include_dir_merge_list
    )
    _loader.add_constructor("!include_dir_named", _loader.construct_include_dir_named)
    _loader.add_constructor(
        "!include_dir_merge_named", _loader.construct_include_dir_merge_named
    )
    _loader.add_constructor("!lambda", _loader.construct_lambda)
    _loader.add_constructor("!force", _loader.construct_force)
    _loader.add_constructor("!extend", _loader.construct_extend)
    _loader.add_constructor("!remove", _loader.construct_remove)


def load_yaml(fname: str, clear_secrets: bool = True) -> Any:
    if clear_secrets:
        _SECRET_VALUES.clear()
        _SECRET_CACHE.clear()
    return _load_yaml_internal(fname)


def _load_yaml_internal(fname: str) -> Any:
    """Load a YAML file."""
<<<<<<< HEAD
    content = read_config_file(fname)
    try:
        return _load_yaml_internal_with_type(ESPHomeLoader, fname, content)
    except EsphomeError:
        # Loading failed, so we now load with the Python loader which has more
        # readable exceptions
        return _load_yaml_internal_with_type(ESPHomePurePythonLoader, fname, content)
=======
    try:
        with open(fname, encoding="utf-8") as f_handle:
            try:
                return _load_yaml_internal_with_type(ESPHomeLoader, fname, f_handle)
            except EsphomeError:
                # Loading failed, so we now load with the Python loader which has more
                # readable exceptions
                # Rewind the stream so we can try again
                f_handle.seek(0, 0)
                return _load_yaml_internal_with_type(
                    ESPHomePurePythonLoader, fname, f_handle
                )
    except (UnicodeDecodeError, OSError) as err:
        raise EsphomeError(f"Error reading file {fname}: {err}") from err
>>>>>>> e5216623


def _load_yaml_internal_with_type(
    loader_type: type[ESPHomeLoader] | type[ESPHomePurePythonLoader],
    fname: str,
<<<<<<< HEAD
    content: str,
=======
    content: TextIOWrapper,
>>>>>>> e5216623
) -> Any:
    """Load a YAML file."""
    loader = loader_type(content)
    loader.name = fname
    try:
        return loader.get_single_data() or OrderedDict()
    except yaml.YAMLError as exc:
        raise EsphomeError(exc) from exc
    finally:
        loader.dispose()


def dump(dict_, show_secrets=False):
    """Dump YAML to a string and remove null."""
    if show_secrets:
        _SECRET_VALUES.clear()
        _SECRET_CACHE.clear()
    return yaml.dump(
        dict_, default_flow_style=False, allow_unicode=True, Dumper=ESPHomeDumper
    )


def _is_file_valid(name):
    """Decide if a file is valid."""
    return not name.startswith(".")


def _find_files(directory, pattern):
    """Recursively load files in a directory."""
    for root, dirs, files in os.walk(directory, topdown=True):
        dirs[:] = [d for d in dirs if _is_file_valid(d)]
        for basename in files:
            if _is_file_valid(basename) and fnmatch.fnmatch(basename, pattern):
                filename = os.path.join(root, basename)
                yield filename


def is_secret(value):
    try:
        return _SECRET_VALUES[str(value)]
    except (KeyError, ValueError):
        return None


class ESPHomeDumper(yaml.SafeDumper):
    def represent_mapping(self, tag, mapping, flow_style=None):
        value = []
        node = yaml.MappingNode(tag, value, flow_style=flow_style)
        if self.alias_key is not None:
            self.represented_objects[self.alias_key] = node
        best_style = True
        if hasattr(mapping, "items"):
            mapping = list(mapping.items())
        for item_key, item_value in mapping:
            node_key = self.represent_data(item_key)
            node_value = self.represent_data(item_value)
            if not (isinstance(node_key, yaml.ScalarNode) and not node_key.style):
                best_style = False
            if not (isinstance(node_value, yaml.ScalarNode) and not node_value.style):
                best_style = False
            value.append((node_key, node_value))
        if flow_style is None:
            if self.default_flow_style is not None:
                node.flow_style = self.default_flow_style
            else:
                node.flow_style = best_style
        return node

    def represent_secret(self, value):
        return self.represent_scalar(tag="!secret", value=_SECRET_VALUES[str(value)])

    def represent_stringify(self, value):
        if is_secret(value):
            return self.represent_secret(value)
        return self.represent_scalar(tag="tag:yaml.org,2002:str", value=str(value))

    # pylint: disable=arguments-renamed
    def represent_bool(self, value):
        return self.represent_scalar(
            "tag:yaml.org,2002:bool", "true" if value else "false"
        )

    # pylint: disable=arguments-renamed
    def represent_int(self, value):
        if is_secret(value):
            return self.represent_secret(value)
        return self.represent_scalar(tag="tag:yaml.org,2002:int", value=str(value))

    # pylint: disable=arguments-renamed
    def represent_float(self, value):
        if is_secret(value):
            return self.represent_secret(value)
        if math.isnan(value):
            value = ".nan"
        elif math.isinf(value):
            value = ".inf" if value > 0 else "-.inf"
        else:
            value = str(repr(value)).lower()
            # Note that in some cases `repr(data)` represents a float number
            # without the decimal parts.  For instance:
            #   >>> repr(1e17)
            #   '1e17'
            # Unfortunately, this is not a valid float representation according
            # to the definition of the `!!float` tag.  We fix this by adding
            # '.0' before the 'e' symbol.
            if "." not in value and "e" in value:
                value = value.replace("e", ".0e", 1)
        return self.represent_scalar(tag="tag:yaml.org,2002:float", value=value)

    def represent_lambda(self, value):
        if is_secret(value.value):
            return self.represent_secret(value.value)
        return self.represent_scalar(tag="!lambda", value=value.value, style="|")

    def represent_id(self, value):
        if is_secret(value.id):
            return self.represent_secret(value.id)
        return self.represent_stringify(value.id)


ESPHomeDumper.add_multi_representer(
    dict, lambda dumper, value: dumper.represent_mapping("tag:yaml.org,2002:map", value)
)
ESPHomeDumper.add_multi_representer(
    list,
    lambda dumper, value: dumper.represent_sequence("tag:yaml.org,2002:seq", value),
)
ESPHomeDumper.add_multi_representer(bool, ESPHomeDumper.represent_bool)
ESPHomeDumper.add_multi_representer(str, ESPHomeDumper.represent_stringify)
ESPHomeDumper.add_multi_representer(int, ESPHomeDumper.represent_int)
ESPHomeDumper.add_multi_representer(float, ESPHomeDumper.represent_float)
ESPHomeDumper.add_multi_representer(IPAddress, ESPHomeDumper.represent_stringify)
ESPHomeDumper.add_multi_representer(MACAddress, ESPHomeDumper.represent_stringify)
ESPHomeDumper.add_multi_representer(TimePeriod, ESPHomeDumper.represent_stringify)
ESPHomeDumper.add_multi_representer(Lambda, ESPHomeDumper.represent_lambda)
ESPHomeDumper.add_multi_representer(core.ID, ESPHomeDumper.represent_id)
ESPHomeDumper.add_multi_representer(uuid.UUID, ESPHomeDumper.represent_stringify)<|MERGE_RESOLUTION|>--- conflicted
+++ resolved
@@ -7,10 +7,7 @@
 import math
 import os
 import uuid
-<<<<<<< HEAD
-=======
 from io import TextIOWrapper
->>>>>>> e5216623
 from typing import Any
 
 import yaml
@@ -23,11 +20,7 @@
     FastestAvailableSafeLoader = PurePythonLoader
 
 from esphome import core
-<<<<<<< HEAD
-from esphome.config_helpers import Extend, Remove, read_config_file
-=======
 from esphome.config_helpers import Extend, Remove
->>>>>>> e5216623
 from esphome.core import (
     CORE,
     DocumentRange,
@@ -292,11 +285,7 @@
 
         def substitute_vars(config, vars):
             from esphome.components import substitutions
-<<<<<<< HEAD
-            from esphome.const import CONF_SUBSTITUTIONS
-=======
             from esphome.const import CONF_DEFAULTS, CONF_SUBSTITUTIONS
->>>>>>> e5216623
 
             org_subs = None
             result = config
@@ -390,21 +379,12 @@
 
 class ESPHomeLoader(ESPHomeLoaderMixin, FastestAvailableSafeLoader):
     """Loader class that keeps track of line numbers."""
-<<<<<<< HEAD
 
 
 class ESPHomePurePythonLoader(ESPHomeLoaderMixin, PurePythonLoader):
     """Loader class that keeps track of line numbers."""
 
 
-=======
-
-
-class ESPHomePurePythonLoader(ESPHomeLoaderMixin, PurePythonLoader):
-    """Loader class that keeps track of line numbers."""
-
-
->>>>>>> e5216623
 for _loader in (ESPHomeLoader, ESPHomePurePythonLoader):
     _loader.add_constructor("tag:yaml.org,2002:int", _loader.construct_yaml_int)
     _loader.add_constructor("tag:yaml.org,2002:float", _loader.construct_yaml_float)
@@ -439,15 +419,6 @@
 
 def _load_yaml_internal(fname: str) -> Any:
     """Load a YAML file."""
-<<<<<<< HEAD
-    content = read_config_file(fname)
-    try:
-        return _load_yaml_internal_with_type(ESPHomeLoader, fname, content)
-    except EsphomeError:
-        # Loading failed, so we now load with the Python loader which has more
-        # readable exceptions
-        return _load_yaml_internal_with_type(ESPHomePurePythonLoader, fname, content)
-=======
     try:
         with open(fname, encoding="utf-8") as f_handle:
             try:
@@ -462,17 +433,12 @@
                 )
     except (UnicodeDecodeError, OSError) as err:
         raise EsphomeError(f"Error reading file {fname}: {err}") from err
->>>>>>> e5216623
 
 
 def _load_yaml_internal_with_type(
     loader_type: type[ESPHomeLoader] | type[ESPHomePurePythonLoader],
     fname: str,
-<<<<<<< HEAD
-    content: str,
-=======
     content: TextIOWrapper,
->>>>>>> e5216623
 ) -> Any:
     """Load a YAML file."""
     loader = loader_type(content)
