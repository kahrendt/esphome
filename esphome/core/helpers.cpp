#include "esphome/core/helpers.h"

#include "esphome/core/defines.h"
#include "esphome/core/hal.h"

#include <cstdio>
#include <algorithm>
#include <cctype>
#include <cmath>
#include <cstring>
#include <cstdarg>

#if defined(USE_ESP8266)
#include <osapi.h>
#include <user_interface.h>
// for xt_rsil()/xt_wsr_ps()
#include <Arduino.h>
#elif defined(USE_ESP32_FRAMEWORK_ARDUINO)
#include <Esp.h>
#elif defined(USE_ESP_IDF)
#include "esp_system.h"
#include <freertos/FreeRTOS.h>
#include <freertos/portmacro.h>
#elif defined(USE_HOST)
#include <cstdio>
#include <random>
#include <limits>
#endif

#ifdef USE_ESP32_IGNORE_EFUSE_MAC_CRC
#include "esp_efuse.h"
#include "esp_efuse_table.h"
#endif

namespace esphome {

// STL backports

#if _GLIBCXX_RELEASE < 7
std::string to_string(int value) { return str_snprintf("%d", 32, value); }                   // NOLINT
std::string to_string(long value) { return str_snprintf("%ld", 32, value); }                 // NOLINT
std::string to_string(long long value) { return str_snprintf("%lld", 32, value); }           // NOLINT
std::string to_string(unsigned value) { return str_snprintf("%u", 32, value); }              // NOLINT
std::string to_string(unsigned long value) { return str_snprintf("%lu", 32, value); }        // NOLINT
std::string to_string(unsigned long long value) { return str_snprintf("%llu", 32, value); }  // NOLINT
std::string to_string(float value) { return str_snprintf("%f", 32, value); }
std::string to_string(double value) { return str_snprintf("%f", 32, value); }
std::string to_string(long double value) { return str_snprintf("%Lf", 32, value); }
#endif

// Mathematics

float lerp(float completion, float start, float end) { return start + (end - start) * completion; }
uint8_t crc8(uint8_t *data, uint8_t len) {
  uint8_t crc = 0;

  while ((len--) != 0u) {
    uint8_t inbyte = *data++;
    for (uint8_t i = 8; i != 0u; i--) {
      bool mix = (crc ^ inbyte) & 0x01;
      crc >>= 1;
      if (mix)
        crc ^= 0x8C;
      inbyte >>= 1;
    }
  }
  return crc;
}
uint32_t fnv1_hash(const std::string &str) {
  uint32_t hash = 2166136261UL;
  for (char c : str) {
    hash *= 16777619UL;
    hash ^= c;
  }
  return hash;
}

uint32_t random_uint32() {
#ifdef USE_ESP32
  return esp_random();
#elif defined(USE_ESP8266)
  return os_random();
#else
<<<<<<< HEAD
  std::random_device dev;
  std::mt19937 rng(dev());
  std::uniform_int_distribution<uint32_t> dist(0, std::numeric_limits<uint32_t>::max());
  return dist(rng);
=======
#error "No random source available for this configuration."
>>>>>>> dc6eff83
#endif
}
float random_float() { return static_cast<float>(random_uint32()) / static_cast<float>(UINT32_MAX); }
bool random_bytes(uint8_t *data, size_t len) {
#ifdef USE_ESP32
  esp_fill_random(data, len);
  return true;
#elif defined(USE_ESP8266)
<<<<<<< HEAD
  int err = os_get_random(data, len);
  assert(err == 0);
#elif defined(USE_HOST)
  FILE *fp = fopen("/dev/urandom", "r");
  if (fp == nullptr) {
    ESP_LOGW(TAG, "Could not open /dev/urandom, errno=%d", errno);
    exit(1);
  }
  size_t read = fread(data, 1, len, fp);
  if (read != len) {
    ESP_LOGW(TAG, "Not enough data from /dev/urandom");
    exit(1);
  }
  fclose(fp);
=======
  return os_get_random(data, len) == 0;
>>>>>>> dc6eff83
#else
#error "No random source available for this configuration."
#endif
}

// Strings

bool str_equals_case_insensitive(const std::string &a, const std::string &b) {
  return strcasecmp(a.c_str(), b.c_str()) == 0;
}
bool str_startswith(const std::string &str, const std::string &start) { return str.rfind(start, 0) == 0; }
bool str_endswith(const std::string &str, const std::string &end) {
  return str.rfind(end) == (str.size() - end.size());
}
std::string str_truncate(const std::string &str, size_t length) {
  return str.length() > length ? str.substr(0, length) : str;
}
std::string str_until(const char *str, char ch) {
  char *pos = strchr(str, ch);
  return pos == nullptr ? std::string(str) : std::string(str, pos - str);
}
std::string str_until(const std::string &str, char ch) { return str.substr(0, str.find(ch)); }
// wrapper around std::transform to run safely on functions from the ctype.h header
// see https://en.cppreference.com/w/cpp/string/byte/toupper#Notes
template<int (*fn)(int)> std::string str_ctype_transform(const std::string &str) {
  std::string result;
  result.resize(str.length());
  std::transform(str.begin(), str.end(), result.begin(), [](unsigned char ch) { return fn(ch); });
  return result;
}
std::string str_lower_case(const std::string &str) { return str_ctype_transform<std::tolower>(str); }
std::string str_upper_case(const std::string &str) { return str_ctype_transform<std::toupper>(str); }
std::string str_snake_case(const std::string &str) {
  std::string result;
  result.resize(str.length());
  std::transform(str.begin(), str.end(), result.begin(), ::tolower);
  std::replace(result.begin(), result.end(), ' ', '_');
  return result;
}
std::string str_sanitize(const std::string &str) {
  std::string out;
  std::copy_if(str.begin(), str.end(), std::back_inserter(out), [](const char &c) {
    return c == '-' || c == '_' || (c >= '0' && c <= '9') || (c >= 'a' && c <= 'z') || (c >= 'A' && c <= 'Z');
  });
  return out;
}
std::string str_snprintf(const char *fmt, size_t len, ...) {
  std::string str;
  va_list args;

  str.resize(len);
  va_start(args, len);
  size_t out_length = vsnprintf(&str[0], len + 1, fmt, args);
  va_end(args);

  if (out_length < len)
    str.resize(out_length);

  return str;
}
std::string str_sprintf(const char *fmt, ...) {
  std::string str;
  va_list args;

  va_start(args, fmt);
  size_t length = vsnprintf(nullptr, 0, fmt, args);
  va_end(args);

  str.resize(length);
  va_start(args, fmt);
  vsnprintf(&str[0], length + 1, fmt, args);
  va_end(args);

  return str;
}

// Parsing & formatting

size_t parse_hex(const char *str, size_t length, uint8_t *data, size_t count) {
  uint8_t val;
  size_t chars = std::min(length, 2 * count);
  for (size_t i = 2 * count - chars; i < 2 * count; i++, str++) {
    if (*str >= '0' && *str <= '9') {
      val = *str - '0';
    } else if (*str >= 'A' && *str <= 'F') {
      val = 10 + (*str - 'A');
    } else if (*str >= 'a' && *str <= 'f') {
      val = 10 + (*str - 'a');
    } else {
      return 0;
    }
    data[i >> 1] = !(i & 1) ? val << 4 : data[i >> 1] | val;
  }
  return chars;
}

static char format_hex_char(uint8_t v) { return v >= 10 ? 'a' + (v - 10) : '0' + v; }
std::string format_hex(const uint8_t *data, size_t length) {
  std::string ret;
  ret.resize(length * 2);
  for (size_t i = 0; i < length; i++) {
    ret[2 * i] = format_hex_char((data[i] & 0xF0) >> 4);
    ret[2 * i + 1] = format_hex_char(data[i] & 0x0F);
  }
  return ret;
}
std::string format_hex(const std::vector<uint8_t> &data) { return format_hex(data.data(), data.size()); }

static char format_hex_pretty_char(uint8_t v) { return v >= 10 ? 'A' + (v - 10) : '0' + v; }
std::string format_hex_pretty(const uint8_t *data, size_t length) {
  if (length == 0)
    return "";
  std::string ret;
  ret.resize(3 * length - 1);
  for (size_t i = 0; i < length; i++) {
    ret[3 * i] = format_hex_pretty_char((data[i] & 0xF0) >> 4);
    ret[3 * i + 1] = format_hex_pretty_char(data[i] & 0x0F);
    if (i != length - 1)
      ret[3 * i + 2] = '.';
  }
  if (length > 4)
    return ret + " (" + to_string(length) + ")";
  return ret;
}
std::string format_hex_pretty(const std::vector<uint8_t> &data) { return format_hex_pretty(data.data(), data.size()); }

ParseOnOffState parse_on_off(const char *str, const char *on, const char *off) {
  if (on == nullptr && strcasecmp(str, "on") == 0)
    return PARSE_ON;
  if (on != nullptr && strcasecmp(str, on) == 0)
    return PARSE_ON;
  if (off == nullptr && strcasecmp(str, "off") == 0)
    return PARSE_OFF;
  if (off != nullptr && strcasecmp(str, off) == 0)
    return PARSE_OFF;
  if (strcasecmp(str, "toggle") == 0)
    return PARSE_TOGGLE;

  return PARSE_NONE;
}

std::string value_accuracy_to_string(float value, int8_t accuracy_decimals) {
  if (accuracy_decimals < 0) {
    auto multiplier = powf(10.0f, accuracy_decimals);
    value = roundf(value * multiplier) / multiplier;
    accuracy_decimals = 0;
  }
  char tmp[32];  // should be enough, but we should maybe improve this at some point.
  snprintf(tmp, sizeof(tmp), "%.*f", accuracy_decimals, value);
  return std::string(tmp);
}

// Colors

float gamma_correct(float value, float gamma) {
  if (value <= 0.0f)
    return 0.0f;
  if (gamma <= 0.0f)
    return value;

  return powf(value, gamma);
}
float gamma_uncorrect(float value, float gamma) {
  if (value <= 0.0f)
    return 0.0f;
  if (gamma <= 0.0f)
    return value;

  return powf(value, 1 / gamma);
}

void rgb_to_hsv(float red, float green, float blue, int &hue, float &saturation, float &value) {
  float max_color_value = std::max(std::max(red, green), blue);
  float min_color_value = std::min(std::min(red, green), blue);
  float delta = max_color_value - min_color_value;

  if (delta == 0) {
    hue = 0;
  } else if (max_color_value == red) {
    hue = int(fmod(((60 * ((green - blue) / delta)) + 360), 360));
  } else if (max_color_value == green) {
    hue = int(fmod(((60 * ((blue - red) / delta)) + 120), 360));
  } else if (max_color_value == blue) {
    hue = int(fmod(((60 * ((red - green) / delta)) + 240), 360));
  }

  if (max_color_value == 0) {
    saturation = 0;
  } else {
    saturation = delta / max_color_value;
  }

  value = max_color_value;
}
void hsv_to_rgb(int hue, float saturation, float value, float &red, float &green, float &blue) {
  float chroma = value * saturation;
  float hue_prime = fmod(hue / 60.0, 6);
  float intermediate = chroma * (1 - fabs(fmod(hue_prime, 2) - 1));
  float delta = value - chroma;

  if (0 <= hue_prime && hue_prime < 1) {
    red = chroma;
    green = intermediate;
    blue = 0;
  } else if (1 <= hue_prime && hue_prime < 2) {
    red = intermediate;
    green = chroma;
    blue = 0;
  } else if (2 <= hue_prime && hue_prime < 3) {
    red = 0;
    green = chroma;
    blue = intermediate;
  } else if (3 <= hue_prime && hue_prime < 4) {
    red = 0;
    green = intermediate;
    blue = chroma;
  } else if (4 <= hue_prime && hue_prime < 5) {
    red = intermediate;
    green = 0;
    blue = chroma;
  } else if (5 <= hue_prime && hue_prime < 6) {
    red = chroma;
    green = 0;
    blue = intermediate;
  } else {
    red = 0;
    green = 0;
    blue = 0;
  }

  red += delta;
  green += delta;
  blue += delta;
}

// System APIs

#if defined(USE_ESP8266)
IRAM_ATTR InterruptLock::InterruptLock() { xt_state_ = xt_rsil(15); }
IRAM_ATTR InterruptLock::~InterruptLock() { xt_wsr_ps(xt_state_); }
#elif defined(USE_ESP32)
// only affects the executing core
// so should not be used as a mutex lock, only to get accurate timing
IRAM_ATTR InterruptLock::InterruptLock() { portDISABLE_INTERRUPTS(); }
IRAM_ATTR InterruptLock::~InterruptLock() { portENABLE_INTERRUPTS(); }
#endif

uint8_t HighFrequencyLoopRequester::num_requests = 0;  // NOLINT(cppcoreguidelines-avoid-non-const-global-variables)
void HighFrequencyLoopRequester::start() {
  if (this->started_)
    return;
  num_requests++;
  this->started_ = true;
}
void HighFrequencyLoopRequester::stop() {
  if (!this->started_)
    return;
  num_requests--;
  this->started_ = false;
}
bool HighFrequencyLoopRequester::is_high_frequency() { return num_requests > 0; }

void get_mac_address_raw(uint8_t *mac) {
#if defined(USE_ESP32)
#if defined(USE_ESP32_IGNORE_EFUSE_MAC_CRC)
  // On some devices, the MAC address that is burnt into EFuse does not
  // match the CRC that goes along with it. For those devices, this
  // work-around reads and uses the MAC address as-is from EFuse,
  // without doing the CRC check.
  esp_efuse_read_field_blob(ESP_EFUSE_MAC_FACTORY, mac, 48);
#else
  esp_efuse_mac_get_default(mac);
#endif
#elif defined(USE_ESP8266)
  wifi_get_macaddr(STATION_IF, mac);
#endif
}
std::string get_mac_address() {
  uint8_t mac[6];
  get_mac_address_raw(mac);
  return str_snprintf("%02x%02x%02x%02x%02x%02x", 12, mac[0], mac[1], mac[2], mac[3], mac[4], mac[5]);
}
std::string get_mac_address_pretty() {
  uint8_t mac[6];
  get_mac_address_raw(mac);
  return str_snprintf("%02X:%02X:%02X:%02X:%02X:%02X", 17, mac[0], mac[1], mac[2], mac[3], mac[4], mac[5]);
}
#ifdef USE_ESP32
void set_mac_address(uint8_t *mac) { esp_base_mac_addr_set(mac); }
#endif

void delay_microseconds_safe(uint32_t us) {  // avoids CPU locks that could trigger WDT or affect WiFi/BT stability
  uint32_t start = micros();
  const uint32_t lag = 5000;  // microseconds, specifies the maximum time for a CPU busy-loop.
                              // it must be larger than the worst-case duration of a delay(1) call (hardware tasks)
                              // 5ms is conservative, it could be reduced when exact BT/WiFi stack delays are known
  if (us > lag) {
    delay((us - lag) / 1000UL);  // note: in disabled-interrupt contexts delay() won't actually sleep
    while (micros() - start < us - lag)
      delay(1);  // in those cases, this loop allows to yield for BT/WiFi stack tasks
  }
  while (micros() - start < us)  // fine delay the remaining usecs
    ;
}

}  // namespace esphome<|MERGE_RESOLUTION|>--- conflicted
+++ resolved
@@ -80,15 +80,13 @@
   return esp_random();
 #elif defined(USE_ESP8266)
   return os_random();
-#else
-<<<<<<< HEAD
+#elif defined(USE_HOST)
   std::random_device dev;
   std::mt19937 rng(dev());
   std::uniform_int_distribution<uint32_t> dist(0, std::numeric_limits<uint32_t>::max());
   return dist(rng);
-=======
+#else
 #error "No random source available for this configuration."
->>>>>>> dc6eff83
 #endif
 }
 float random_float() { return static_cast<float>(random_uint32()) / static_cast<float>(UINT32_MAX); }
@@ -97,9 +95,7 @@
   esp_fill_random(data, len);
   return true;
 #elif defined(USE_ESP8266)
-<<<<<<< HEAD
-  int err = os_get_random(data, len);
-  assert(err == 0);
+  return os_get_random(data, len) == 0;
 #elif defined(USE_HOST)
   FILE *fp = fopen("/dev/urandom", "r");
   if (fp == nullptr) {
@@ -112,9 +108,7 @@
     exit(1);
   }
   fclose(fp);
-=======
-  return os_get_random(data, len) == 0;
->>>>>>> dc6eff83
+  return true
 #else
 #error "No random source available for this configuration."
 #endif
