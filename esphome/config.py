--- conflicted
+++ resolved
@@ -16,11 +16,7 @@
     CONF_SUBSTITUTIONS,
     CONF_EXTERNAL_COMPONENTS,
 )
-<<<<<<< HEAD
-from esphome.core import CORE, EsphomeError  # noqa
-=======
 from esphome.core import CORE, EsphomeError
->>>>>>> ae9b247f
 from esphome.helpers import indent
 from esphome.util import safe_print, OrderedDict
 
