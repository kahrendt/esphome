---
# Based on https://gitlab.com/hassio-addons/addon-node-red/blob/master/.gitlab-ci.yml
variables:
  DOCKER_DRIVER: overlay2
  DOCKER_HOST: tcp://docker:2375/
  BASE_VERSION: '1.5.1'
  TZ: UTC

stages:
  - lint
  - test
  - deploy

.lint: &lint
  image: esphome/esphome-lint:latest
  stage: lint
  before_script:
    - script/setup
  tags:
    - docker

.test: &test
  image: esphome/esphome-lint:latest
  stage: test
  before_script:
    - script/setup
  tags:
    - docker

.docker-base: &docker-base
  image: esphome/esphome-base-builder
  before_script:
    - docker info
    - docker login -u "$DOCKER_USER" -p "$DOCKER_PASSWORD"
  script:
    - docker run --rm --privileged hassioaddons/qemu-user-static:latest
    - TAG="${CI_COMMIT_TAG#v}"
    - TAG="${TAG:-${CI_COMMIT_SHA:0:7}}"
    - echo "Tag ${TAG}"

    - |
      if [[ "${IS_HASSIO}" == "YES" ]]; then
<<<<<<< HEAD
        BUILD_FROM=esphome/esphome-hassio-base-${BUILD_ARCH}:1.4.3
        BUILD_TO=esphome/esphome-hassio-${BUILD_ARCH}
        DOCKERFILE=docker/Dockerfile.hassio
      else
        BUILD_FROM=esphome/esphome-base-${BUILD_ARCH}:1.4.3
=======
        BUILD_FROM=esphome/esphome-hassio-base-${BUILD_ARCH}:${BASE_VERSION}
        BUILD_TO=esphome/esphome-hassio-${BUILD_ARCH}
        DOCKERFILE=docker/Dockerfile.hassio
      else
        BUILD_FROM=esphome/esphome-base-${BUILD_ARCH}:${BASE_VERSION}
>>>>>>> 3ddf5a4e
        if [[ "${BUILD_ARCH}" == "amd64" ]]; then
          BUILD_TO=esphome/esphome
        else
          BUILD_TO=esphome/esphome-${BUILD_ARCH}
        fi
        DOCKERFILE=docker/Dockerfile
      fi

    - |
      docker build \
        --build-arg "BUILD_FROM=${BUILD_FROM}" \
        --build-arg "BUILD_VERSION=${TAG}" \
        --tag "${BUILD_TO}:${TAG}" \
        --file "${DOCKERFILE}" \
        .
    - |
      if [[ "${RELEASE}" = "YES" ]]; then
        echo "Pushing to ${BUILD_TO}:${TAG}"
        docker push "${BUILD_TO}:${TAG}"
      fi
    - |
      if [[ "${LATEST}" = "YES" ]]; then
        echo "Pushing to :latest"
        docker tag ${BUILD_TO}:${TAG} ${BUILD_TO}:latest
        docker push ${BUILD_TO}:latest
      fi
    - |
      if [[ "${BETA}" = "YES" ]]; then
        echo "Pushing to :beta"
        docker tag \
          ${BUILD_TO}:${TAG} \
          ${BUILD_TO}:beta
        docker push ${BUILD_TO}:beta
      fi
    - |
      if [[ "${DEV}" = "YES" ]]; then
        echo "Pushing to :dev"
        docker tag \
          ${BUILD_TO}:${TAG} \
          ${BUILD_TO}:dev
        docker push ${BUILD_TO}:dev
      fi
  services:
    - docker:dind
  tags:
    - docker
  stage: deploy

lint-custom:
  <<: *lint
  script:
    - script/ci-custom.py

lint-python:
  <<: *lint
  script:
    - script/lint-python

lint-tidy:
  <<: *lint
  script:
    - pio init --ide atom
    - |
      if ! patch -R -p0 -s -f --dry-run <script/.neopixelbus.patch; then
        patch -p0 < script/.neopixelbus.patch
      fi
    - script/clang-tidy --all-headers --fix
    - script/ci-suggest-changes

lint-format:
  <<: *lint
  script:
    - script/clang-format -i
    - script/ci-suggest-changes

test1:
  <<: *test
  script:
    - esphome tests/test1.yaml compile

test2:
  <<: *test
  script:
    - esphome tests/test2.yaml compile

test3:
  <<: *test
  script:
    - esphome tests/test3.yaml compile

.deploy-pypi: &deploy-pypi
  <<: *lint
  stage: deploy
  script:
    - pip install twine wheel
    - python setup.py sdist bdist_wheel
    - twine upload dist/*

deploy-release:pypi:
  <<: *deploy-pypi
  only:
    - /^v\d+\.\d+\.\d+$/
  except:
    - /^(?!master).+@/

deploy-beta:pypi:
  <<: *deploy-pypi
  only:
    - /^v\d+\.\d+\.\d+b\d+$/
  except:
    - /^(?!rc).+@/

.latest: &latest
  <<: *docker-base
  only:
    - /^v([0-9\.]+)$/
  except:
    - branches

.beta: &beta
  <<: *docker-base
  only:
    - /^v([0-9\.]+b\d+)$/
  except:
    - branches

.dev: &dev
  <<: *docker-base
  only:
    - dev

aarch64-beta-docker:
  <<: *beta
  variables:
    BETA: "YES"
    BUILD_ARCH: aarch64
    IS_HASSIO: "NO"
    RELEASE: "YES"
aarch64-beta-hassio:
  <<: *beta
  variables:
    BETA: "YES"
    BUILD_ARCH: aarch64
    IS_HASSIO: "YES"
    RELEASE: "YES"
aarch64-dev-docker:
  <<: *dev
  variables:
    BUILD_ARCH: aarch64
    DEV: "YES"
    IS_HASSIO: "NO"
aarch64-dev-hassio:
  <<: *dev
  variables:
    BUILD_ARCH: aarch64
    DEV: "YES"
    IS_HASSIO: "YES"
aarch64-latest-docker:
  <<: *latest
  variables:
    BETA: "YES"
    BUILD_ARCH: aarch64
    IS_HASSIO: "NO"
    LATEST: "YES"
    RELEASE: "YES"
aarch64-latest-hassio:
  <<: *latest
  variables:
    BETA: "YES"
    BUILD_ARCH: aarch64
    IS_HASSIO: "YES"
    LATEST: "YES"
    RELEASE: "YES"
amd64-beta-docker:
  <<: *beta
  variables:
    BETA: "YES"
    BUILD_ARCH: amd64
    IS_HASSIO: "NO"
    RELEASE: "YES"
amd64-beta-hassio:
  <<: *beta
  variables:
    BETA: "YES"
    BUILD_ARCH: amd64
    IS_HASSIO: "YES"
    RELEASE: "YES"
amd64-dev-docker:
  <<: *dev
  variables:
    BUILD_ARCH: amd64
    DEV: "YES"
    IS_HASSIO: "NO"
amd64-dev-hassio:
  <<: *dev
  variables:
    BUILD_ARCH: amd64
    DEV: "YES"
    IS_HASSIO: "YES"
amd64-latest-docker:
  <<: *latest
  variables:
    BETA: "YES"
    BUILD_ARCH: amd64
    IS_HASSIO: "NO"
    LATEST: "YES"
    RELEASE: "YES"
amd64-latest-hassio:
  <<: *latest
  variables:
    BETA: "YES"
    BUILD_ARCH: amd64
    IS_HASSIO: "YES"
    LATEST: "YES"
    RELEASE: "YES"
armv7-beta-docker:
  <<: *beta
  variables:
    BETA: "YES"
    BUILD_ARCH: armv7
    IS_HASSIO: "NO"
    RELEASE: "YES"
armv7-beta-hassio:
  <<: *beta
  variables:
    BETA: "YES"
    BUILD_ARCH: armv7
    IS_HASSIO: "YES"
    RELEASE: "YES"
armv7-dev-docker:
  <<: *dev
  variables:
    BUILD_ARCH: armv7
    DEV: "YES"
    IS_HASSIO: "NO"
armv7-dev-hassio:
  <<: *dev
  variables:
    BUILD_ARCH: armv7
    DEV: "YES"
    IS_HASSIO: "YES"
armv7-latest-docker:
  <<: *latest
  variables:
    BETA: "YES"
    BUILD_ARCH: armv7
    IS_HASSIO: "NO"
    LATEST: "YES"
    RELEASE: "YES"
armv7-latest-hassio:
  <<: *latest
  variables:
    BETA: "YES"
    BUILD_ARCH: armv7
    IS_HASSIO: "YES"
    LATEST: "YES"
    RELEASE: "YES"
i386-beta-docker:
  <<: *beta
  variables:
    BETA: "YES"
    BUILD_ARCH: i386
    IS_HASSIO: "NO"
    RELEASE: "YES"
i386-beta-hassio:
  <<: *beta
  variables:
    BETA: "YES"
    BUILD_ARCH: i386
    IS_HASSIO: "YES"
    RELEASE: "YES"
i386-dev-docker:
  <<: *dev
  variables:
    BUILD_ARCH: i386
    DEV: "YES"
    IS_HASSIO: "NO"
i386-dev-hassio:
  <<: *dev
  variables:
    BUILD_ARCH: i386
    DEV: "YES"
    IS_HASSIO: "YES"
i386-latest-docker:
  <<: *latest
  variables:
    BETA: "YES"
    BUILD_ARCH: i386
    IS_HASSIO: "NO"
    LATEST: "YES"
    RELEASE: "YES"
i386-latest-hassio:
  <<: *latest
  variables:
    BETA: "YES"
    BUILD_ARCH: i386
    IS_HASSIO: "YES"
    LATEST: "YES"
    RELEASE: "YES"<|MERGE_RESOLUTION|>--- conflicted
+++ resolved
@@ -40,19 +40,11 @@
 
     - |
       if [[ "${IS_HASSIO}" == "YES" ]]; then
-<<<<<<< HEAD
-        BUILD_FROM=esphome/esphome-hassio-base-${BUILD_ARCH}:1.4.3
-        BUILD_TO=esphome/esphome-hassio-${BUILD_ARCH}
-        DOCKERFILE=docker/Dockerfile.hassio
-      else
-        BUILD_FROM=esphome/esphome-base-${BUILD_ARCH}:1.4.3
-=======
         BUILD_FROM=esphome/esphome-hassio-base-${BUILD_ARCH}:${BASE_VERSION}
         BUILD_TO=esphome/esphome-hassio-${BUILD_ARCH}
         DOCKERFILE=docker/Dockerfile.hassio
       else
         BUILD_FROM=esphome/esphome-base-${BUILD_ARCH}:${BASE_VERSION}
->>>>>>> 3ddf5a4e
         if [[ "${BUILD_ARCH}" == "amd64" ]]; then
           BUILD_TO=esphome/esphome
         else
