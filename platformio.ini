--- conflicted
+++ resolved
@@ -187,8 +187,39 @@
 board_build.esp-idf.sdkconfig_path = .temp/sdkconfig-esp32-idf-tidy
 build_flags =
     ${common:esp32-idf.build_flags}
-<<<<<<< HEAD
-    ${clangtidy.build_flags}
+    ${flags:clangtidy.build_flags}
+
+[env:esp32c3-idf]
+extends = common:esp32-idf
+board = esp32-c3-devkitm-1
+board_build.esp-idf.sdkconfig_path = .temp/sdkconfig-esp32c3-idf
+build_flags =
+    ${common:esp32-idf.build_flags}
+    ${flags:runtime.build_flags}
+
+[env:esp32c3-idf-tidy]
+extends = common:esp32-idf
+board = esp32-c3-devkitm-1
+board_build.esp-idf.sdkconfig_path = .temp/sdkconfig-esp32c3-idf-tidy
+build_flags =
+    ${common:esp32-idf.build_flags}
+    ${flags:clangtidy.build_flags}
+
+[env:esp32s2-idf]
+extends = common:esp32-idf
+board = esp32-s2-kaluga-1
+board_build.esp-idf.sdkconfig_path = .temp/sdkconfig-esp32s2-idf
+build_flags =
+    ${common:esp32-idf.build_flags}
+    ${flags:runtime.build_flags}
+
+[env:esp32s2-idf-tidy]
+extends = common:esp32-idf
+board = esp32-s2-kaluga-1
+board_build.esp-idf.sdkconfig_path = .temp/sdkconfig-esp32s2-idf-tidy
+build_flags =
+    ${common:esp32-idf.build_flags}
+    ${flags:clangtidy.build_flags}
 
 [env:host]
 extends = common
@@ -198,38 +229,4 @@
 build_flags =
     ${common.build_flags}
     -DUSE_HOST
-=======
-    ${flags:clangtidy.build_flags}
-
-[env:esp32c3-idf]
-extends = common:esp32-idf
-board = esp32-c3-devkitm-1
-board_build.esp-idf.sdkconfig_path = .temp/sdkconfig-esp32c3-idf
-build_flags =
-    ${common:esp32-idf.build_flags}
-    ${flags:runtime.build_flags}
-
-[env:esp32c3-idf-tidy]
-extends = common:esp32-idf
-board = esp32-c3-devkitm-1
-board_build.esp-idf.sdkconfig_path = .temp/sdkconfig-esp32c3-idf-tidy
-build_flags =
-    ${common:esp32-idf.build_flags}
-    ${flags:clangtidy.build_flags}
-
-[env:esp32s2-idf]
-extends = common:esp32-idf
-board = esp32-s2-kaluga-1
-board_build.esp-idf.sdkconfig_path = .temp/sdkconfig-esp32s2-idf
-build_flags =
-    ${common:esp32-idf.build_flags}
-    ${flags:runtime.build_flags}
-
-[env:esp32s2-idf-tidy]
-extends = common:esp32-idf
-board = esp32-s2-kaluga-1
-board_build.esp-idf.sdkconfig_path = .temp/sdkconfig-esp32s2-idf-tidy
-build_flags =
-    ${common:esp32-idf.build_flags}
-    ${flags:clangtidy.build_flags}
->>>>>>> dc6eff83
+    ${flags:runtime.build_flags}